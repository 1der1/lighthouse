/**
 * @license Copyright 2019 Google Inc. All Rights Reserved.
 * Licensed under the Apache License, Version 2.0 (the "License"); you may not use this file except in compliance with the License. You may obtain a copy of the License at http://www.apache.org/licenses/LICENSE-2.0
 * Unless required by applicable law or agreed to in writing, software distributed under the License is distributed on an "AS IS" BASIS, WITHOUT WARRANTIES OR CONDITIONS OF ANY KIND, either express or implied. See the License for the specific language governing permissions and limitations under the License.
 */
'use strict';

/** @typedef {import('../driver.js')} Driver */

const Gatherer = require('./gatherer.js');
const URL = require('../../lib/url-shim.js');

/**
 * @fileoverview Gets JavaScript source maps.
 */
class SourceMaps extends Gatherer {
  constructor() {
    super();
    /** @type {LH.Crdp.Debugger.ScriptParsedEvent[]} */
    this._scriptParsedEvents = [];
    this.onScriptParsed = this.onScriptParsed.bind(this);
  }

  /**
   * @param {Driver} driver
   * @param {string} sourceMapUrl
   * @return {Promise<LH.Artifacts.RawSourceMap>}
   */
  async fetchSourceMap(driver, sourceMapUrl) {
    /** @type {string} */
<<<<<<< HEAD
    const sourceMapJson = await driver.fetcher.fetchResource(sourceMapUrl, 1500);
=======
    const sourceMapJson =
      await driver.evaluateAsync(`(${fetchSourceMap})(${JSON.stringify(sourceMapUrl)})`, {
        useIsolation: true,
      });
>>>>>>> 7b5051e5
    return JSON.parse(sourceMapJson);
  }

  /**
   * @param {string} sourceMapURL
   * @return {LH.Artifacts.RawSourceMap}
   */
  parseSourceMapFromDataUrl(sourceMapURL) {
    const buffer = Buffer.from(sourceMapURL.split(',')[1], 'base64');
    return JSON.parse(buffer.toString());
  }

  /**
   * @param {LH.Crdp.Debugger.ScriptParsedEvent} event
   */
  onScriptParsed(event) {
    if (event.sourceMapURL) {
      this._scriptParsedEvents.push(event);
    }
  }

  /**
   * @param {LH.Gatherer.PassContext} passContext
   */
  async beforePass(passContext) {
    const driver = passContext.driver;
    driver.on('Debugger.scriptParsed', this.onScriptParsed);
    await driver.sendCommand('Debugger.enable');
  }

  /**
   * @param {string} url
   * @param {string} base
   * @return {string|undefined}
   */
  _resolveUrl(url, base) {
    try {
      return new URL(url, base).href;
    } catch (e) {
      return;
    }
  }

  /**
   * @param {Driver} driver
   * @param {LH.Crdp.Debugger.ScriptParsedEvent} event
   * @return {Promise<LH.Artifacts.SourceMap>}
   */
  async _retrieveMapFromScriptParsedEvent(driver, event) {
    if (!event.sourceMapURL) {
      throw new Error('precondition failed: event.sourceMapURL should exist');
    }

    // `sourceMapURL` is simply the URL found in either a magic comment or an x-sourcemap header.
    // It has not been resolved to a base url.
    const isSourceMapADataUri = event.sourceMapURL.startsWith('data:');
    const scriptUrl = event.url;
    const rawSourceMapUrl = isSourceMapADataUri ?
        event.sourceMapURL :
        this._resolveUrl(event.sourceMapURL, event.url);

    if (!rawSourceMapUrl) {
      return {
        scriptUrl,
        errorMessage: `Could not resolve map url: ${event.sourceMapURL}`,
      };
    }

    // sourceMapUrl isn't included in the the artifact if it was a data URL.
    const sourceMapUrl = isSourceMapADataUri ? undefined : rawSourceMapUrl;

    try {
      const map = isSourceMapADataUri ?
          this.parseSourceMapFromDataUrl(rawSourceMapUrl) :
<<<<<<< HEAD
          await this.fetchSourceMap(driver, rawSourceMapUrl);
=======
          await this.fetchSourceMapInPage(driver, rawSourceMapUrl);
      if (map.sections) {
        map.sections = map.sections.filter(section => section.map);
      }
>>>>>>> 7b5051e5
      return {
        scriptUrl,
        sourceMapUrl,
        map,
      };
    } catch (err) {
      return {
        scriptUrl,
        sourceMapUrl,
        errorMessage: err.toString(),
      };
    }
  }

  /**
   * @param {LH.Gatherer.PassContext} passContext
   * @return {Promise<LH.Artifacts['SourceMaps']>}
   */
  async afterPass(passContext) {
    const driver = passContext.driver;

    driver.off('Debugger.scriptParsed', this.onScriptParsed);
    await driver.sendCommand('Debugger.disable');

    await driver.fetcher.enableRequestInterception();
    const eventProcessPromises = this._scriptParsedEvents
      .map((event) => this._retrieveMapFromScriptParsedEvent(driver, event));
    return Promise.all(eventProcessPromises)
      .finally(() => driver.fetcher.disableRequestInterception());
  }
}

module.exports = SourceMaps;<|MERGE_RESOLUTION|>--- conflicted
+++ resolved
@@ -28,14 +28,7 @@
    */
   async fetchSourceMap(driver, sourceMapUrl) {
     /** @type {string} */
-<<<<<<< HEAD
     const sourceMapJson = await driver.fetcher.fetchResource(sourceMapUrl, 1500);
-=======
-    const sourceMapJson =
-      await driver.evaluateAsync(`(${fetchSourceMap})(${JSON.stringify(sourceMapUrl)})`, {
-        useIsolation: true,
-      });
->>>>>>> 7b5051e5
     return JSON.parse(sourceMapJson);
   }
 
@@ -110,14 +103,10 @@
     try {
       const map = isSourceMapADataUri ?
           this.parseSourceMapFromDataUrl(rawSourceMapUrl) :
-<<<<<<< HEAD
           await this.fetchSourceMap(driver, rawSourceMapUrl);
-=======
-          await this.fetchSourceMapInPage(driver, rawSourceMapUrl);
       if (map.sections) {
         map.sections = map.sections.filter(section => section.map);
       }
->>>>>>> 7b5051e5
       return {
         scriptUrl,
         sourceMapUrl,
