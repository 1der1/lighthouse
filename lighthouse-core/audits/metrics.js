/**
 * @license Copyright 2018 Google Inc. All Rights Reserved.
 * Licensed under the Apache License, Version 2.0 (the "License"); you may not use this file except in compliance with the License. You may obtain a copy of the License at http://www.apache.org/licenses/LICENSE-2.0
 * Unless required by applicable law or agreed to in writing, software distributed under the License is distributed on an "AS IS" BASIS, WITHOUT WARRANTIES OR CONDITIONS OF ANY KIND, either express or implied. See the License for the specific language governing permissions and limitations under the License.
 */
'use strict';

const Audit = require('./audit.js');
const TraceOfTab = require('../computed/trace-of-tab.js');
const Speedline = require('../computed/speedline.js');
const FirstContentfulPaint = require('../computed/metrics/first-contentful-paint.js');
const FirstMeaningfulPaint = require('../computed/metrics/first-meaningful-paint.js');
const FirstCPUIdle = require('../computed/metrics/first-cpu-idle.js');
const Interactive = require('../computed/metrics/interactive.js');
const SpeedIndex = require('../computed/metrics/speed-index.js');
const EstimatedInputLatency = require('../computed/metrics/estimated-input-latency.js');
<<<<<<< HEAD
const LayoutStability = require('../computed/metrics/layout-stability.js');
=======
const TotalBlockingTime = require('../computed/metrics/total-blocking-time.js');
>>>>>>> 1e4d8d74

class Metrics extends Audit {
  /**
   * @return {LH.Audit.Meta}
   */
  static get meta() {
    return {
      id: 'metrics',
      scoreDisplayMode: Audit.SCORING_MODES.INFORMATIVE,
      title: 'Metrics',
      description: 'Collects all available metrics.',
      requiredArtifacts: ['traces', 'devtoolsLogs'],
    };
  }

  /**
   * @param {LH.Artifacts} artifacts
   * @param {LH.Audit.Context} context
   * @return {Promise<LH.Audit.Product>}
   */
  static async audit(artifacts, context) {
    const trace = artifacts.traces[Audit.DEFAULT_PASS];
    const devtoolsLog = artifacts.devtoolsLogs[Audit.DEFAULT_PASS];
    const metricComputationData = {trace, devtoolsLog, settings: context.settings};


    /**
     * @template TArtifacts
     * @template TReturn
     * @param {{request: (artifact: TArtifacts, context: LH.Audit.Context) => Promise<TReturn>}} Artifact
     * @param {TArtifacts} artifact
     * @return {Promise<TReturn|undefined>}
     */
    const requestOrUndefined = (Artifact, artifact) => {
      return Artifact.request(artifact, context).catch(_ => undefined);
    };

    const traceOfTab = await TraceOfTab.request(trace, context);
    const speedline = await Speedline.request(trace, context);
    const firstContentfulPaint = await FirstContentfulPaint.request(metricComputationData, context);
    const firstMeaningfulPaint = await FirstMeaningfulPaint.request(metricComputationData, context);
    const firstCPUIdle = await requestOrUndefined(FirstCPUIdle, metricComputationData);
    const interactive = await requestOrUndefined(Interactive, metricComputationData);
    const speedIndex = await requestOrUndefined(SpeedIndex, metricComputationData);
    const estimatedInputLatency = await EstimatedInputLatency.request(metricComputationData, context); // eslint-disable-line max-len
<<<<<<< HEAD
    const layoutStability = await LayoutStability.request(metricComputationData, context); // eslint-disable-line max-len
=======
    const totalBlockingTime = await TotalBlockingTime.request(metricComputationData, context); // eslint-disable-line max-len
>>>>>>> 1e4d8d74

    /** @type {UberMetricsItem} */
    const metrics = {
      // Include the simulated/observed performance metrics
      firstContentfulPaint: firstContentfulPaint.timing,
      firstContentfulPaintTs: firstContentfulPaint.timestamp,
      firstMeaningfulPaint: firstMeaningfulPaint.timing,
      firstMeaningfulPaintTs: firstMeaningfulPaint.timestamp,
      firstCPUIdle: firstCPUIdle && firstCPUIdle.timing,
      firstCPUIdleTs: firstCPUIdle && firstCPUIdle.timestamp,
      interactive: interactive && interactive.timing,
      interactiveTs: interactive && interactive.timestamp,
      speedIndex: speedIndex && speedIndex.timing,
      speedIndexTs: speedIndex && speedIndex.timestamp,
      estimatedInputLatency: estimatedInputLatency.timing,
      estimatedInputLatencyTs: estimatedInputLatency.timestamp,
      totalBlockingTime: totalBlockingTime.timing,

      // Include all timestamps of interest from trace of tab
      observedNavigationStart: traceOfTab.timings.navigationStart,
      observedNavigationStartTs: traceOfTab.timestamps.navigationStart,
      observedFirstPaint: traceOfTab.timings.firstPaint,
      observedFirstPaintTs: traceOfTab.timestamps.firstPaint,
      observedFirstContentfulPaint: traceOfTab.timings.firstContentfulPaint,
      observedFirstContentfulPaintTs: traceOfTab.timestamps.firstContentfulPaint,
      observedFirstMeaningfulPaint: traceOfTab.timings.firstMeaningfulPaint,
      observedFirstMeaningfulPaintTs: traceOfTab.timestamps.firstMeaningfulPaint,
      observedTraceEnd: traceOfTab.timings.traceEnd,
      observedTraceEndTs: traceOfTab.timestamps.traceEnd,
      observedLoad: traceOfTab.timings.load,
      observedLoadTs: traceOfTab.timestamps.load,
      observedDomContentLoaded: traceOfTab.timings.domContentLoaded,
      observedDomContentLoadedTs: traceOfTab.timestamps.domContentLoaded,

      // Include some visual metrics from speedline
      observedFirstVisualChange: speedline.first,
      observedFirstVisualChangeTs: (speedline.first + speedline.beginning) * 1000,
      observedLastVisualChange: speedline.complete,
      observedLastVisualChangeTs: (speedline.complete + speedline.beginning) * 1000,
      observedSpeedIndex: speedline.speedIndex,
      observedSpeedIndexTs: (speedline.speedIndex + speedline.beginning) * 1000,

      layoutStability: layoutStability.timing,
    };

    for (const [name, value] of Object.entries(metrics)) {
      const key = /** @type {keyof UberMetricsItem} */ (name);
      if (typeof value !== 'undefined') {
        metrics[key] = Math.round(value);
      }
    }

    /** @type {LH.Audit.Details.DebugData} */
    const details = {
      type: 'debugdata',
      // TODO: Consider not nesting metrics under `items`.
      items: [metrics],
    };

    return {
      score: 1,
      numericValue: (interactive && interactive.timing) || 0,
      details,
    };
  }
}

/**
 * @typedef UberMetricsItem
 * @property {number} firstContentfulPaint
 * @property {number=} firstContentfulPaintTs
 * @property {number} firstMeaningfulPaint
 * @property {number=} firstMeaningfulPaintTs
 * @property {number=} firstCPUIdle
 * @property {number=} firstCPUIdleTs
 * @property {number=} interactive
 * @property {number=} interactiveTs
 * @property {number=} speedIndex
 * @property {number=} speedIndexTs
 * @property {number} estimatedInputLatency
 * @property {number=} estimatedInputLatencyTs
 * @property {number} totalBlockingTime
 * @property {number} observedNavigationStart
 * @property {number} observedNavigationStartTs
 * @property {number=} observedFirstPaint
 * @property {number=} observedFirstPaintTs
 * @property {number} observedFirstContentfulPaint
 * @property {number} observedFirstContentfulPaintTs
 * @property {number=} observedFirstMeaningfulPaint
 * @property {number=} observedFirstMeaningfulPaintTs
 * @property {number=} observedTraceEnd
 * @property {number=} observedTraceEndTs
 * @property {number=} observedLoad
 * @property {number=} observedLoadTs
 * @property {number=} observedDomContentLoaded
 * @property {number=} observedDomContentLoadedTs
 * @property {number} observedFirstVisualChange
 * @property {number} observedFirstVisualChangeTs
 * @property {number} observedLastVisualChange
 * @property {number} observedLastVisualChangeTs
 * @property {number} observedSpeedIndex
 * @property {number} observedSpeedIndexTs
 * @property {number} layoutStability
 */

module.exports = Metrics;<|MERGE_RESOLUTION|>--- conflicted
+++ resolved
@@ -14,11 +14,8 @@
 const Interactive = require('../computed/metrics/interactive.js');
 const SpeedIndex = require('../computed/metrics/speed-index.js');
 const EstimatedInputLatency = require('../computed/metrics/estimated-input-latency.js');
-<<<<<<< HEAD
 const LayoutStability = require('../computed/metrics/layout-stability.js');
-=======
 const TotalBlockingTime = require('../computed/metrics/total-blocking-time.js');
->>>>>>> 1e4d8d74
 
 class Metrics extends Audit {
   /**
@@ -64,11 +61,8 @@
     const interactive = await requestOrUndefined(Interactive, metricComputationData);
     const speedIndex = await requestOrUndefined(SpeedIndex, metricComputationData);
     const estimatedInputLatency = await EstimatedInputLatency.request(metricComputationData, context); // eslint-disable-line max-len
-<<<<<<< HEAD
     const layoutStability = await LayoutStability.request(metricComputationData, context); // eslint-disable-line max-len
-=======
     const totalBlockingTime = await TotalBlockingTime.request(metricComputationData, context); // eslint-disable-line max-len
->>>>>>> 1e4d8d74
 
     /** @type {UberMetricsItem} */
     const metrics = {
