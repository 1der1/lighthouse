--- conflicted
+++ resolved
@@ -383,7 +383,6 @@
     'performance': {
       title: str_(UIStrings.performanceCategoryTitle),
       auditRefs: [
-<<<<<<< HEAD
         {id: 'first-contentful-paint', weight: 25, group: 'metrics'},
         {id: 'speed-index', weight: 15, group: 'metrics'},
         {id: 'interactive', weight: 15, group: 'metrics'},
@@ -395,17 +394,6 @@
         {id: 'first-meaningful-paint', weight: 0},
         {id: 'estimated-input-latency', weight: 0},
 
-=======
-        {id: 'first-contentful-paint', weight: 3, group: 'metrics'},
-        {id: 'first-meaningful-paint', weight: 1, group: 'metrics'},
-        {id: 'largest-contentful-paint', weight: 0, group: 'metrics'},
-        {id: 'speed-index', weight: 4, group: 'metrics'},
-        {id: 'interactive', weight: 5, group: 'metrics'},
-        {id: 'first-cpu-idle', weight: 2, group: 'metrics'},
-        {id: 'max-potential-fid', weight: 0, group: 'metrics'},
-        {id: 'estimated-input-latency', weight: 0}, // intentionally left out of metrics so it won't be displayed
-        {id: 'total-blocking-time', weight: 0}, // intentionally left out of metrics so it won't be displayed
->>>>>>> 8b4d36c3
         {id: 'render-blocking-resources', weight: 0, group: 'load-opportunities'},
         {id: 'uses-responsive-images', weight: 0, group: 'load-opportunities'},
         {id: 'offscreen-images', weight: 0, group: 'load-opportunities'},
