/**
 * @license
 * Copyright 2017 Google Inc. All Rights Reserved.
 *
 * Licensed under the Apache License, Version 2.0 (the "License");
 * you may not use this file except in compliance with the License.
 * You may obtain a copy of the License at
 *
 *      http://www.apache.org/licenses/LICENSE-2.0
 *
 * Unless required by applicable law or agreed to in writing, software
 * distributed under the License is distributed on an "AS-IS" BASIS,
 * WITHOUT WARRANTIES OR CONDITIONS OF ANY KIND, either express or implied.
 * See the License for the specific language governing permissions and
 * limitations under the License.
 */

.lh-vars {
  --text-font-family: Roboto, Helvetica, Arial, sans-serif;
  --monospace-font-family: 'Roboto Mono', 'Menlo', 'dejavu sans mono', 'Consolas', 'Lucida Console', monospace;
  --body-background-color: #fff;
  --body-font-size: 16px;
  --body-line-height: 24px;
  --subheader-font-size: 14px;
  --subheader-line-height: 20px;
  --subheader-color: hsl(206, 6%, 25%);
  --header-bg-color: #f1f3f4;
  --header-font-size: 20px;
  --header-line-height: 24px;
  --title-font-size: 24px;
  --title-line-height: 28px;
  --caption-font-size: 12px;
  --caption-line-height: 16px;
  --default-padding: 12px;
  --section-padding: 16px;
  --section-indent: 16px;
  --audit-group-indent: 16px;
  --audit-item-gap: 5px;
  --audit-indent: 16px;
  --text-indent: 8px;
  --expandable-indent: 20px;
  --secondary-text-color: #565656;
  /*--accent-color: #3879d9;*/
  --fail-color: hsl(1, 73%, 45%);
  --average-color: hsl(31, 100%, 45%); /* md orange 800 */
  --pass-color: hsl(139, 70%, 30%);
  --informative-color: #0c50c7;
  --medium-75-gray: #757575;
  --medium-50-gray: hsl(210, 17%, 98%);
  --medium-100-gray: hsl(200, 12%, 95%);
  --warning-color: #ffab00; /* md amber a700 */
  --report-border-color: #ccc;
  --report-secondary-border-color: #ebebeb;
  --metric-timeline-rule-color: #b3b3b3;
  --display-value-gray: hsl(216, 5%, 39%);
  --report-width: calc(60 * var(--body-font-size));
  --report-min-width: 400px;
  /* Edge doesn't support calc(var(calc())) */
  --report-width-half: calc(30 * var(--body-font-size));
  --report-header-height: 161px;
  --report-header-color: #202124;
  --navitem-font-size: var(--body-font-size);
  --navitem-line-height: var(--body-line-height);
  --navitem-hpadding: var(--body-font-size);
  --navitem-vpadding: calc(var(--navitem-line-height) / 2);
  --lh-score-highlight-bg: hsla(0, 0%, 90%, 0.2);
  --lh-score-icon-background-size: 24px;
  --lh-group-icon-background-size: var(--lh-score-icon-background-size);
  --lh-score-margin: 12px;
  --lh-table-header-bg: #f8f9fa;
  --lh-table-higlight-bg: hsla(0, 0%, 75%, 0.1);
  --lh-sparkline-height: 5px;
  --lh-sparkline-thin-height: 3px;
  --lh-filmstrip-thumbnail-width: 60px;
  --lh-score-icon-width: calc(var(--body-font-size) / 14 * 16);
  --lh-category-score-width: calc(5 * var(--body-font-size));
  --lh-audit-vpadding: 8px;
  --lh-audit-index-width: 18px;
  --lh-audit-hgap: 12px;
  --lh-audit-group-vpadding: 8px;
  --lh-section-vpadding: 12px;
  --chevron-size: 12px;

  /* TODO(cjamcl) clean up unused variables. */
<<<<<<< HEAD
=======
  --audits-margin-bottom: 40px;
>>>>>>> 53cea6d1
  --circle-size-big: 120px;
  --circle-size: 96px;
  --color-black-100: #F5F5F5;
  --color-black-200: #E0E0E0;
  --color-black-400: #BDBDBD;
  --color-black-500: #9E9E9E;
  --color-black-600: #757575;
  --color-black-800: #424242;
  --color-black-900: #212121;
  --color-black: #000000;
  --color-green-700: #018642;
  --color-green: #0CCE6B;
  --color-orange-700: #D04900;
  --color-orange: #FFA400;
  --color-red-700: #EB0F00;
  --color-red: #FF4E42;
  --color-white: #FFFFFF;
  --env-item-bg: var(--color-black-100);
  --env-name-min-width: 220px;
  --env-tem-padding: 10px 0px;
  --header-padding: 20px 0 20px 0;
  --plugin-badge-bg: var(--color-white);
  --plugin-badge-size: 36px;
  --plugin-badge-size-big: 42px;
  --plugin-icon-size: 65%;
  --score-container-padding: 12px;
  --score-container-width: 160px;
  --score-number-font-size-big: 42px;
  --score-number-font-size: 34px;
  --score-title-font-size-big: 28px;
  --score-title-font-size: 20px;
  --score-title-line-height-big: 36px;
  --score-title-line-height: 26px;
  --section-padding: 40px;
  --topbar-padding: 0 8px;

  --plugin-icon-url: url('data:image/svg+xml;utf8,<svg xmlns="http://www.w3.org/2000/svg" width="24px" height="24px" viewBox="0 0 24 24" fill="%23757575"><path d="M0 0h24v24H0z" fill="none"/><path d="M20.5 11H19V7c0-1.1-.9-2-2-2h-4V3.5C13 2.12 11.88 1 10.5 1S8 2.12 8 3.5V5H4c-1.1 0-1.99.9-1.99 2v3.8H3.5c1.49 0 2.7 1.21 2.7 2.7s-1.21 2.7-2.7 2.7H2V20c0 1.1.9 2 2 2h3.8v-1.5c0-1.49 1.21-2.7 2.7-2.7 1.49 0 2.7 1.21 2.7 2.7V22H17c1.1 0 2-.9 2-2v-4h1.5c1.38 0 2.5-1.12 2.5-2.5S21.88 11 20.5 11z"/></svg>');

  --pass-icon-url: url('data:image/svg+xml;utf8,<svg xmlns="http://www.w3.org/2000/svg" viewBox="0 0 48 48"><title>check</title><path fill="%23178239" d="M24 4C12.95 4 4 12.95 4 24c0 11.04 8.95 20 20 20 11.04 0 20-8.96 20-20 0-11.05-8.96-20-20-20zm-4 30L10 24l2.83-2.83L20 28.34l15.17-15.17L38 16 20 34z"/></svg>');
  --average-icon-url: url('data:image/svg+xml;utf8,<svg xmlns="http://www.w3.org/2000/svg" viewBox="0 0 48 48"><title>info</title><path fill="%23E67700" d="M24 4C12.95 4 4 12.95 4 24s8.95 20 20 20 20-8.95 20-20S35.05 4 24 4zm2 30h-4V22h4v12zm0-16h-4v-4h4v4z"/></svg>');
  --fail-icon-url: url('data:image/svg+xml;utf8,<svg xmlns="http://www.w3.org/2000/svg" viewBox="0 0 48 48"><title>warn</title><path fill="%23C7221F" d="M2 42h44L24 4 2 42zm24-6h-4v-4h4v4zm0-8h-4v-8h4v8z"/></svg>');

  --content-paste-icon-url: url('data:image/svg+xml;utf8,<svg xmlns="http://www.w3.org/2000/svg" width="24" height="24"><path fill="%235E6268" d="M19 2h-4.18C14.4.84 13.3 0 12 0c-1.3 0-2.4.84-2.82 2H5c-1.1 0-2 .9-2 2v16c0 1.1.9 2 2 2h14c1.1 0 2-.9 2-2V4c0-1.1-.9-2-2-2zm-7 0c.55 0 1 .45 1 1s-.45 1-1 1-1-.45-1-1 .45-1 1-1zm7 18H5V4h2v3h10V4h2v16z"/><path d="M0 0h24v24H0z" fill="none"/></svg>');
  --av-timer-icon-url: url('data:image/svg+xml;utf8,<svg xmlns="http://www.w3.org/2000/svg" width="24" height="24" fill="%235E6268"><path d="M0 0h24v24H0z" fill="none"/><path d="M15 1H9v2h6V1zm-4 13h2V8h-2v6zm8.03-6.61l1.42-1.42c-.43-.51-.9-.99-1.41-1.41l-1.42 1.42A8.962 8.962 0 0 0 12 4c-4.97 0-9 4.03-9 9s4.02 9 9 9a8.994 8.994 0 0 0 7.03-14.61zM12 20c-3.87 0-7-3.13-7-7s3.13-7 7-7 7 3.13 7 7-3.13 7-7 7z"/></svg>');
  --photo-filter-icon-url: url('data:image/svg+xml;utf8,<svg xmlns="http://www.w3.org/2000/svg" width="48" height="48"><path fill="none" d="M0 0h48v48H0V0z"/><path d="M38.04 20v18H10V10h18V6H10.04c-2.2 0-4 1.8-4 4v28c0 2.2 1.8 4 4 4h28c2.2 0 4-1.8 4-4V20h-4zM34 20l1.88-4.12L40 14l-4.12-1.88L34 8l-1.88 4.12L28 14l4.12 1.88zm-7.5 1.5L24 16l-2.5 5.5L16 24l5.5 2.5L24 32l2.5-5.5L32 24z" fill="%235E6268"/></svg>');
  --visibility-icon-url: url('data:image/svg+xml;utf8,<svg xmlns="http://www.w3.org/2000/svg" width="48" height="48"><path d="M0 0h48v48H0z" fill="none"/><path d="M24 9C14 9 5.46 15.22 2 24c3.46 8.78 12 15 22 15 10.01 0 18.54-6.22 22-15-3.46-8.78-11.99-15-22-15zm0 25c-5.52 0-10-4.48-10-10s4.48-10 10-10 10 4.48 10 10-4.48 10-10 10zm0-16c-3.31 0-6 2.69-6 6s2.69 6 6 6 6-2.69 6-6-2.69-6-6-6z" fill="%235E6268"/></svg>');
  --check-circle-icon-url: url('data:image/svg+xml;utf8,<svg xmlns="http://www.w3.org/2000/svg" width="48" height="48"><path d="M0 0h48v48H0z" fill="none"/><path d="M24 4C12.95 4 4 12.95 4 24c0 11.04 8.95 20 20 20 11.04 0 20-8.96 20-20 0-11.05-8.96-20-20-20zm-4 30L10 24l2.83-2.83L20 28.34l15.17-15.17L38 16 20 34z" fill="%235E6268"/></svg>');
  --check-icon-url: url('data:image/svg+xml;utf8,<svg xmlns="http://www.w3.org/2000/svg" width="48" height="48"><path d="M0 0h48v48H0z" fill="none"/><path d="M18 32.34L9.66 24l-2.83 2.83L18 38l24-24-2.83-2.83z"/></svg>');

  --warning-icon-url: url('data:image/svg+xml;utf8,<svg xmlns="http://www.w3.org/2000/svg" viewBox="0 0 48 48"><title>warn</title><path fill="%235E6268" d="M2 42h44L24 4 2 42zm24-6h-4v-4h4v4zm0-8h-4v-8h4v8z"/></svg>');
  --search-icon-url: url('data:image/svg+xml;utf8,<svg xmlns="http://www.w3.org/2000/svg" width="48" height="48"><path d="M31 28h-1.59l-.55-.55C30.82 25.18 32 22.23 32 19c0-7.18-5.82-13-13-13S6 11.82 6 19s5.82 13 13 13c3.23 0 6.18-1.18 8.45-3.13l.55.55V31l10 9.98L40.98 38 31 28zm-12 0a9 9 0 1 1 .001-18.001A9 9 0 0 1 19 28z" fill="%235E6268"/><path d="M0 0h48v48H0z" fill="none" /></svg>');
  --remove-circle-icon-url: url('data:image/svg+xml;utf8,<svg height="24" width="24" xmlns="http://www.w3.org/2000/svg"><path d="M0 0h24v24H0z" fill="none"/><path d="M7 11v2h10v-2H7zm5-9C6.48 2 2 6.48 2 12s4.48 10 10 10 10-4.48 10-10S17.52 2 12 2zm0 18c-4.41 0-8-3.59-8-8s3.59-8 8-8 8 3.59 8 8-3.59 8-8 8z" fill="%235E6268"/></svg>');

  --pwa-fast-reliable-gray-url: url('data:image/svg+xml;utf8,<svg xmlns="http://www.w3.org/2000/svg"><g fill="none" fill-rule="nonzero"><circle fill="%23DAE0E3" cx="12" cy="12" r="12"/><path d="M12.3 4l6.3 2.8V11c0 3.88-2.69 7.52-6.3 8.4C8.69 18.52 6 14.89 6 11V6.8L12.3 4zm-.56 12.88l3.3-5.79.04-.08c.05-.1.01-.29-.26-.29h-1.96l.56-3.92h-.56L9.6 12.52c0 .03.07-.12-.03.07-.11.2-.12.37.2.37h1.97l-.56 3.92h.56z" fill="%23FFF"/></g></svg>');
  --pwa-installable-gray-url: url('data:image/svg+xml;utf8,<svg xmlns="http://www.w3.org/2000/svg"><g fill="none" fill-rule="nonzero"><circle fill="%23DAE0E3" cx="12" cy="12" r="12"/><path d="M12 5a7 7 0 1 0 0 14 7 7 0 0 0 0-14zm3.5 7.7h-2.8v2.8h-1.4v-2.8H8.5v-1.4h2.8V8.5h1.4v2.8h2.8v1.4z" fill="%23FFF"/></g></svg>');
  --pwa-optimized-gray-url: url('data:image/svg+xml;utf8,<svg xmlns="http://www.w3.org/2000/svg"><g fill="none" fill-rule="evenodd"><rect fill="%23DAE0E3" width="24" height="24" rx="12"/><path fill="%23FFF" d="M12 15.07l3.6 2.18-.95-4.1 3.18-2.76-4.2-.36L12 6.17l-1.64 3.86-4.2.36 3.2 2.76-.96 4.1z"/><path d="M5 5h14v14H5z"/></g></svg>');

  --pwa-fast-reliable-color-url: url('data:image/svg+xml;utf8,<svg xmlns="http://www.w3.org/2000/svg"><g fill-rule="nonzero" fill="none"><circle fill="%23CCE3F6" cx="12" cy="12" r="12"/><path d="M12 4.3l6.3 2.8v4.2c0 3.88-2.69 7.52-6.3 8.4-3.61-.88-6.3-4.51-6.3-8.4V7.1L12 4.3zm-.56 12.88l3.3-5.79.04-.08c.05-.1.01-.29-.26-.29h-1.96l.56-3.92h-.56L9.3 12.82c0 .03.07-.12-.03.07-.11.2-.12.37.2.37h1.97l-.56 3.92h.56z" fill="%23304FFE"/></g></svg>');
  --pwa-installable-color-url: url('data:image/svg+xml;utf8,<svg xmlns="http://www.w3.org/2000/svg"><g fill-rule="nonzero" fill="none"><circle fill="%23D4ECD5" cx="12" cy="12" r="12"/><path d="M12 5a7 7 0 1 0 0 14 7 7 0 0 0 0-14zm3.5 7.7h-2.8v2.8h-1.4v-2.8H8.5v-1.4h2.8V8.5h1.4v2.8h2.8v1.4z" fill="%23009688"/></g></svg>');
  --pwa-optimized-color-url: url('data:image/svg+xml;utf8,<svg xmlns="http://www.w3.org/2000/svg"><g fill="none" fill-rule="evenodd"><rect fill="%23FCE4EC" width="24" height="24" rx="12"/><path d="M5 5h14v14H5z"/><path fill="%23EC3F7A" d="M12 15.07l3.6 2.18-.95-4.1 3.18-2.76-4.2-.36L12 6.17l-1.64 3.86-4.2.36 3.2 2.76-.96 4.1z"/></g></svg>');
}

@media only screen and (max-width: 480px) {
  .lh-vars {
    --audits-margin-bottom: 20px;
    --body-font-size: 14px;
    --body-line-height: 20px;
    --circle-size-big: 96px;
    --circle-size: 72px;
    --env-name-min-width: 120px;
    --header-padding: 16px 0 16px 0;
    --plugin-badge-size: 28px;
    --plugin-badge-size-big: 32px;
    --plugin-icon-size: 75%;
    --score-container-padding: 8px;
    --score-container-width: 112px;
    --score-number-font-size-big: 34px;
    --score-number-font-size: 26px;
    --score-title-font-size-big: 22px;
    --score-title-font-size: 14px;
    --score-title-line-height-big: 26px;
    --score-title-line-height: 20px;
    --section-padding: 24px;
    --topbar-height: 32px;
  }
}

.lh-vars.lh-devtools {
  --text-font-family: '.SFNSDisplay-Regular', 'Helvetica Neue', 'Lucida Grande', sans-serif;
  --monospace-font-family: 'Menlo', 'dejavu sans mono', 'Consolas', 'Lucida Console', monospace;
  --body-font-size: 12px;
  --body-line-height: 20px;
  --subheader-font-size: 14px;
  --subheader-line-height: 18px;
  --header-font-size: 16px;
  --header-line-height: 20px;
  --title-font-size: 20px;
  --title-line-height: 24px;
  --caption-font-size: 11px;
  --caption-line-height: 14px;
  --default-padding: 12px;
  --section-padding: 12px;
  --section-indent: 8px;
  --audit-group-indent: 16px;
  --audit-indent: 16px;
  --expandable-indent: 16px;

  --lh-audit-vpadding: 4px;
  --lh-audit-hgap: 12px;
  --lh-audit-group-vpadding: 12px;
  --lh-section-vpadding: 8px;
}

@keyframes fadeIn {
  0% { opacity: 0;}
  100% { opacity: 0.6;}
}

.lh-root * {
  box-sizing: border-box;
}

.lh-root {
  font-family: var(--text-font-family);
  font-size: var(--body-font-size);
  margin: 0;
  line-height: var(--body-line-height);
  background: var(--body-background-color);
  scroll-behavior: smooth;
  color: var(--color-black-900);
}

.lh-root :focus {
    outline: -webkit-focus-ring-color auto 3px;
}
.lh-root summary:focus {
    outline: none;
    box-shadow: 0 0 0 1px hsl(217, 89%, 61%);
}

.lh-root [hidden] {
  display: none !important;
}

.lh-root details > summary {
  cursor: pointer;
}

.lh-container {
  word-break: break-word;
}

.lh-audit-group a,
.lh-category-header__description a {
  color: #0c50c7;
}

.lh-audit__description, .lh-audit__stackpack {
  --inner-audit-left-padding: calc(var(--text-indent) + var(--lh-audit-index-width) + 2 * var(--audit-item-gap));
  --inner-audit-right-padding: calc(var(--text-indent) + 2px);
  padding-left: var(--inner-audit-left-padding);
  padding-right: var(--inner-audit-right-padding);
  padding-top: 8px;
  padding-bottom: 8px;
}

.lh-details {
  font-size: var(--body-font-size);
  margin-top: var(--default-padding);
  margin-bottom: var(--default-padding);
  /* whatever the .lh-details side margins are */
  width: 100%;
}

.lh-details.flex .lh-code {
  max-width: 70%;
}

.lh-audit__stackpack {
  display: flex;
  align-items: center;
}

.lh-audit__stackpack__img {
  max-width: 50px;
  margin-right: var(--default-padding)
}

/* Report header */

.report-icon {
  opacity: 0.7;
}
.report-icon:hover {
  opacity: 1;
}
.report-icon[disabled] {
  opacity: 0.3;
  pointer-events: none;
}

.report-icon--share {
  background-image: url('data:image/svg+xml;utf8,<svg xmlns="http://www.w3.org/2000/svg" width="24" height="24" viewBox="0 0 24 24"><path fill="none" d="M0 0h24v24H0z"/><path d="M18 16.08c-.76 0-1.44.3-1.96.77L8.91 12.7c.05-.23.09-.46.09-.7s-.04-.47-.09-.7l7.05-4.11c.54.5 1.25.81 2.04.81 1.66 0 3-1.34 3-3s-1.34-3-3-3-3 1.34-3 3c0 .24.04.47.09.7L8.04 9.81C7.5 9.31 6.79 9 6 9c-1.66 0-3 1.34-3 3s1.34 3 3 3c.79 0 1.5-.31 2.04-.81l7.12 4.16c-.05.21-.08.43-.08.65 0 1.61 1.31 2.92 2.92 2.92 1.61 0 2.92-1.31 2.92-2.92s-1.31-2.92-2.92-2.92z"/></svg>');
}
.report-icon--print {
  background-image: url('data:image/svg+xml;utf8,<svg xmlns="http://www.w3.org/2000/svg" width="24" height="24" viewBox="0 0 24 24"><path d="M19 8H5c-1.66 0-3 1.34-3 3v6h4v4h12v-4h4v-6c0-1.66-1.34-3-3-3zm-3 11H8v-5h8v5zm3-7c-.55 0-1-.45-1-1s.45-1 1-1 1 .45 1 1-.45 1-1 1zm-1-9H6v4h12V3z"/><path fill="none" d="M0 0h24v24H0z"/></svg>');
}
.report-icon--copy {
  background-image: url('data:image/svg+xml;utf8,<svg height="24" viewBox="0 0 24 24" width="24" xmlns="http://www.w3.org/2000/svg"><path d="M0 0h24v24H0z" fill="none"/><path d="M16 1H4c-1.1 0-2 .9-2 2v14h2V3h12V1zm3 4H8c-1.1 0-2 .9-2 2v14c0 1.1.9 2 2 2h11c1.1 0 2-.9 2-2V7c0-1.1-.9-2-2-2zm0 16H8V7h11v14z"/></svg>');
}
.report-icon--open {
  background-image: url('data:image/svg+xml;utf8,<svg height="24" viewBox="0 0 24 24" width="24" xmlns="http://www.w3.org/2000/svg"><path d="M0 0h24v24H0z" fill="none"/><path d="M19 4H5c-1.11 0-2 .9-2 2v12c0 1.1.89 2 2 2h4v-2H5V8h14v10h-4v2h4c1.1 0 2-.9 2-2V6c0-1.1-.89-2-2-2zm-7 6l-4 4h3v6h2v-6h3l-4-4z"/></svg>');
}
.report-icon--download {
  background-image: url('data:image/svg+xml;utf8,<svg height="24" viewBox="0 0 24 24" width="24" xmlns="http://www.w3.org/2000/svg"><path d="M19 9h-4V3H9v6H5l7 7 7-7zM5 18v2h14v-2H5z"/><path d="M0 0h24v24H0z" fill="none"/></svg>');
}

/* Node */
.lh-node {
  display: block;
  font-family: var(--monospace-font-family);
  word-break: break-word;
  color: hsl(174, 100%, 27%);
}
.lh-node:hover {
    background: hsl(0, 0%, 98%);
    border-radius: 2px;
}

/* Score */

.lh-audit__score-icon {
  margin-left: var(--lh-score-margin);
  width: var(--lh-score-icon-width);
  height: var(--lh-score-icon-width);
  background: none no-repeat center center / contain;
}

.lh-audit--pass .lh-audit__display-text {
  color: var(--pass-color);
}
.lh-audit--pass .lh-audit__score-icon {
  background-image: var(--pass-icon-url);
}

.lh-audit--average .lh-audit__display-text {
  color: var(--average-color);
}
.lh-audit--average .lh-audit__score-icon {
  background-image: var(--average-icon-url);
}

.lh-audit--fail .lh-audit__display-text {
  color: var(--fail-color);
}
.lh-audit--fail .lh-audit__score-icon {
  background-image: var(--fail-icon-url);
}

.lh-audit--informative .lh-audit__display-text {
  color: var(--display-value-gray);
}

.lh-audit--informative .lh-audit__score-icon,
.lh-audit--manual .lh-audit__score-icon {
  visibility: hidden;
}
.lh-audit--error .lh-audit__score-icon {
  display: none;
}

.lh-category-header__description,
.lh-audit__description,
.lh-audit__stackpack {
  color: var(--secondary-text-color);
}
.lh-category-header__description  {
  font-size: var(--body-font-size);
  margin: 0px auto;
  max-width: 400px;
}


.lh-audit__index,
.lh-audit__title,
.lh-audit__display-text,
.lh-audit__score-icon,
.lh-load-opportunity__sparkline,
.lh-chevron-container {
  margin: 0 var(--audit-item-gap);
}
.lh-audit__index {
  margin-left: 0;
}
.lh-chevron-container {
  margin-right: 0;
}


.lh-audit__header .lh-audit__index {
  width: var(--lh-audit-index-width);
}

.lh-audit__title {
  flex: 1;
}

/* Expandable Details (Audit Groups, Audits) */
.lh-audit__header {
  display: flex;
  padding: var(--lh-audit-vpadding) var(--text-indent);
}

.lh-audit--load-opportunity .lh-audit__header {
  display: block;
}

.lh-audit__header:hover {
  background-color: #F8F9FA;
}

/* Hide the expandable arrow icon, three ways: via the CSS Counter Styles spec, for webkit/blink browsers, hiding the polyfilled icon */
/* https://github.com/javan/details-element-polyfill/blob/master/src/details-element-polyfill/polyfill.sass */
.lh-audit-group > summary,
.lh-expandable-details > summary {
  list-style-type: none;
}
.lh-audit-group > summary::-webkit-details-marker,
.lh-expandable-details > summary::-webkit-details-marker {
  display: none;
}
.lh-audit-group > summary:before,
.lh-expandable-details > summary:before {
  display: none;
}


/* Perf Metric */

.lh-columns {
  display: flex;
  width: 100%;
}
@media screen and (max-width: 640px) {
  .lh-columns {
    flex-wrap: wrap;

  }
}

.lh-column {
  flex: 1;
}
.lh-column:first-of-type {
  margin-right: 24px;
}

@media screen and (max-width: 800px) {
  .lh-column:first-of-type {
    margin-right: 8px;
  }
}
@media screen and (max-width: 640px) {
  .lh-column {
    flex-basis: 100%;
  }
  .lh-column:first-of-type {
    margin-right: 0px;
  }
}


.lh-metric {
  border-bottom: 1px solid var(--report-secondary-border-color);
}

.lh-metric__innerwrap {
  display: flex;
  justify-content: space-between;
  padding: 8px var(--text-indent);
}

.lh-metric__details {
  order: -1;
}

.lh-metric__title {
  font-size: var(--body-font-size);
  line-height: var(--body-line-height);
  display: flex;
  white-space: nowrap;
}

.lh-metric__name {
  flex: 1;
}

.lh-metrics__disclaimer {
  color: var(--medium-75-gray);
  text-align: right;
  margin: var(--lh-section-vpadding) 0;
  padding: 0 var(--text-indent);
}

.lh-metric__description {
  color: var(--secondary-text-color);
}

.lh-metric__value {
  white-space: nowrap; /* No wrapping between metric value and the icon */
}


.lh-metric .lh-metric__value::after {
  content: '';
  width: var(--lh-score-icon-width);
  height: var(--lh-score-icon-width);
  background-size: contain;
  display: inline-block;
  vertical-align: text-bottom;
  margin-left: calc(var(--body-font-size) / 2);
}

.lh-metric--pass .lh-metric__value {
  color: var(--pass-color);
}
.lh-metric--pass .lh-metric__value::after {
  background: var(--pass-icon-url) no-repeat 50% 50%;
}


.lh-metric--average .lh-metric__value {
  color: var(--average-color);
  padding-left: 16px;
}
.lh-metric--average .lh-metric__value::after {
  background: var(--average-icon-url) no-repeat 50% 50%;
}


.lh-metric--fail .lh-metric__value {
  color: var(--fail-color);
}
.lh-metric--fail .lh-metric__value::after {
  background: var(--fail-icon-url) no-repeat 50% 50%;
}

.lh-metric--error .lh-metric__value,
.lh-metric--error .lh-metric__description {
  color: var(--fail-color);
}

/* Hide icon if there was an error */
.lh-metric--error .lh-metric__value::after {
  display: none;
}

/* Perf load opportunity */

.lh-load-opportunity__cols {
  display: flex;
  align-items: flex-start;
}

.lh-load-opportunity__header .lh-load-opportunity__col {
  background-color: var(--medium-50-gray);
  color: var(--medium-75-gray);
  text-align: center;
  display: unset;
  line-height: calc(2.3 * var(--body-font-size));
}

.lh-load-opportunity__col {
  display: flex;
  justify-content: space-between;
}

.lh-load-opportunity__col--one {
  flex: 5;
  margin-right: 2px;
}
.lh-load-opportunity__col--two {
  flex: 4;
}

.lh-audit--load-opportunity .lh-audit__display-text {
  text-align: right;
  flex: 0 0 calc(3 * var(--body-font-size));
}


/* Sparkline */

.lh-load-opportunity__sparkline {
  flex: 1;
  margin-top: calc((var(--body-line-height) - var(--lh-sparkline-height)) / 2);
}

.lh-sparkline {
  height: var(--lh-sparkline-height);
  width: 100%;
}

.lh-sparkline__bar {
  height: 100%;
  float: right;
}

.lh-audit--pass .lh-sparkline__bar {
  background: var(--pass-color);
}

.lh-audit--average .lh-sparkline__bar {
  background: var(--average-color);
}

.lh-audit--fail .lh-sparkline__bar {
  background: var(--fail-color);
}



/* Filmstrip */

.lh-filmstrip-container {
  padding: 0 var(--expandable-indent);
  /* smaller gap between metrics and filmstrip */
  margin: -8px auto 0 auto;
}

.lh-filmstrip {
  display: flex;
  flex-direction: row;
  justify-content: space-between;
  padding-bottom: var(--default-padding);
}

.lh-filmstrip__frame {
  text-align: right;
  position: relative;
}

.lh-filmstrip__thumbnail {
  border: 1px solid var(--report-secondary-border-color);
  max-height: 100px;
  max-width: 60px;
}

@media screen and (max-width: 750px) {
  .lh-filmstrip {
    flex-wrap: wrap;
    justify-content: left;
  }
  .lh-filmstrip__frame {
    margin: calc(var(--default-padding) / 3);
  }
}

/* Audit */

.lh-audit {
  border-bottom: 1px solid var(--report-secondary-border-color);
}

.lh-audit--error .lh-audit__display-text {
  color: var(--fail-color);
}

/* Audit Group */

.lh-audit-group {
  margin: var(--lh-audit-group-vpadding) 0;
}

.lh-audit-group__header {
  font-size: var(--subheader-font-size);
  line-height: var(--subheader-line-height);
  color: var(--subheader-color);
  flex: 1;
  font-weight: bold;
}

.lh-audit-group__header::before {
  /* By default, groups don't get an icon */
  content: none;
  width: calc(var(--subheader-font-size) / 14 * 24);
  height: calc(var(--subheader-font-size) / 14 * 24);
  margin-right: calc(var(--subheader-font-size) / 2);
  background: var(--medium-100-gray) none no-repeat center / 16px;
  display: inline-block;
  border-radius: 50%;
  vertical-align: middle;
}

.lh-clump--warning > summary .lh-audit-group__header::before {
  content: '';
  background-image: var(--warning-icon-url);
}
.lh-clump--manual > summary .lh-audit-group__header::before {
  content: '';
  background-image: var(--search-icon-url);
}
.lh-clump--passed > summary .lh-audit-group__header::before {
  content: '';
  background-image: var(--check-icon-url);
}
.lh-clump--notapplicable > summary .lh-audit-group__header::before {
  content: '';
  background-image: var(--remove-circle-icon-url);
}

.lh-audit-group--diagnostics .lh-audit-group__header::before {
  content: '';
  background-image: var(--content-paste-icon-url);
}
.lh-audit-group--load-opportunities .lh-audit-group__header::before {
  content: '';
  background-image: var(--photo-filter-icon-url);
}
.lh-audit-group--metrics .lh-audit-group__header::before {
  content: '';
  background-image: var(--av-timer-icon-url);
}

.lh-audit-group--pwa-fast-reliable .lh-audit-group__header::before {
  content: '';
  background-image: var(--pwa-fast-reliable-gray-url);
  background-size: var(--lh-group-icon-background-size);
}
.lh-audit-group--pwa-installable .lh-audit-group__header::before {
  content: '';
  background-image: var(--pwa-installable-gray-url);
  background-size: var(--lh-group-icon-background-size);
}
.lh-audit-group--pwa-optimized .lh-audit-group__header::before {
  content: '';
  background-image: var(--pwa-optimized-gray-url);
  background-size: var(--lh-group-icon-background-size);
}
.lh-audit-group--pwa-fast-reliable.lh-badged .lh-audit-group__header::before {
  background-image: var(--pwa-fast-reliable-color-url);
}
.lh-audit-group--pwa-installable.lh-badged .lh-audit-group__header::before {
  background-image: var(--pwa-installable-color-url);
}
.lh-audit-group--pwa-optimized.lh-badged .lh-audit-group__header::before {
  background-image: var(--pwa-optimized-color-url);
}

/* Removing too much whitespace */
.lh-audit-group--metrics {
  margin-top: calc(var(--circle-size)/2 * -1);
  border-bottom: none;
}
.lh-audit-group--metrics .lh-audit-group__summary {
  margin-top: 0;
  margin-bottom: 0;
}

.lh-audit-group__summary {
  display: flex;
  justify-content: space-between;
  padding-right: var(--text-indent);
  margin-top: calc(var(--section-padding) * 1.5);
  margin-bottom: var(--section-padding);
}

.lh-audit-group__itemcount {
  color: var(--display-value-gray);
  margin: 3px 10px 0;
}
.lh-audit-group__summary .lh-chevron {
  margin-top: calc((var(--body-line-height) - 5px) / 2);
}

.lh-audit-group__description {
  font-size: var(--body-font-size);
  color: var(--medium-75-gray);
  margin: 0 0 var(--lh-audit-group-vpadding);
}

.lh-clump > .lh-audit-group__description,
.lh-audit-group--diagnostics .lh-audit-group__description,
.lh-audit-group--load-opportunities .lh-audit-group__description,
.lh-audit-group--metrics .lh-audit-group__description,
.lh-audit-group--pwa-fast-reliable .lh-audit-group__description,
.lh-audit-group--pwa-installable .lh-audit-group__description,
.lh-audit-group--pwa-optimized .lh-audit-group__description {
  margin-top: var(--lh-audit-group-vpadding);
}

.lh-audit-explanation {
  margin: var(--lh-audit-vpadding) 0 calc(var(--lh-audit-vpadding) / 2);
  line-height: var(--caption-line-height);
}

.lh-audit--fail .lh-audit-explanation {
  color: var(--fail-color);
}

/* Report */

.lh-header-sticky {
  /** TODO: Redesigned report has a small sticky header.
  For now, disable the current sticky behavior. */
  /* position: -webkit-sticky;
  position: sticky; */
  top: 0;
  width: 100%;
  min-width: var(--report-min-width);
  z-index: 2;
  will-change: transform;
}
.lh-header-plain {
  margin-top: var(--section-padding);
}

.lh-list > div:not(:last-child) {
  padding-bottom: 20px;
}

.lh-header-container {
  display: block;
  margin: 0 auto;
  position: relative;
  word-wrap: break-word;
}

.lh-report {
  background-color: #fff;
  min-width: var(--report-min-width);
}

.lh-exception {
  font-size: large;
}

.lh-code {
  white-space: normal;
  margin-top: 0;
  font-size: 85%;
  word-break: break-word;
}

.lh-warnings {
  --item-margin: calc(var(--body-line-height) / 6);
  border: 1px solid var(--average-color);
  border-radius: 4px;
  margin: var(--lh-audit-vpadding) 0;
  padding: calc(var(--lh-audit-vpadding) / 2) var(--lh-audit-vpadding);
}

.lh-warnings--toplevel {
  --item-margin: calc(var(--header-line-height) / 4);
  color: var(--secondary-text-color);
  margin: var(--section-padding);
  padding: var(--section-padding);
}
.lh-warnings ul {
  padding-left: calc(var(--section-padding) * 2);
  margin: 0;
}
.lh-warnings li {
  margin: var(--item-margin) 0;
}
.lh-warnings li:last-of-type {
  margin-bottom: 0;
}

.lh-scores-header {
  display: flex;
  flex-wrap: wrap;
  justify-content: center;
  padding: var(--section-indent) calc(var(--section-indent) / 2) calc(var(--section-indent) * 2);
}
.lh-scores-header__solo {
  padding: 0;
  border: 0;
}

.lh-scores-header .lh-gauge__wrapper,
.lh-scores-header .lh-gauge--pwa__wrapper {
  width: var(--score-container-width);
}

.lh-scores-header .lh-gauge--pwa__wrapper {
  /* Can remove when this bug is resolved: https://bugs.chromium.org/p/chromium/issues/detail?id=942097 */
  will-change: transform;
}

.lh-scorescale {
  display: inline-flex;
  margin: 12px auto 0 auto;
  border: 1px solid var(--color-black-200);
  border-radius: 20px;
  color: var(--medium-75-gray);
  padding: 8px 8px;
}

.lh-scorescale-range {
  margin: 0 12px;
  font-family: var(--monospace-font-family);
  white-space: nowrap;
}

.lh-scorescale-range::before {
  content: '';
  width: var(--body-font-size);
  height: calc(var(--body-font-size) * .50);
  border-radius: 10px;
  display: inline-block;
  margin: 0 5px;
}

.lh-scorescale-range--pass::before {
  background-color: var(--color-green);
}

.lh-scorescale-range--average::before {
  background-color: var(--color-orange);
}

.lh-scorescale-range--fail::before {
  background-color: var(--color-red);
}

/* Hide category score gauages if it's a single category report */
.lh-header--solo-category .lh-scores-wrapper {
  display: none;
}


.lh-categories {
  width: 100%;
  overflow: hidden;
}

.lh-category {
  padding: var(--section-padding);
  max-width: var(--report-width);
  margin: 0 auto;
}

.lh-category-wrapper {
  border-bottom: 1px solid var(--color-black-200);
}

.lh-category-wrapper:first-of-type {
  border-top: 1px solid var(--color-black-200);
}

/* section hash link jump should preserve fixed header
   https://css-tricks.com/hash-tag-links-padding/
*/
.lh-category > .lh-permalink {
  margin-top: calc((var(--report-header-height) + var(--default-padding)) * -1);
  padding-bottom: calc(var(--report-header-height) + var(--default-padding));
  display: block;
  visibility: hidden;
}

.lh-category-header {
  font-size: var(--header-font-size);
  min-height: var(--circle-size);
  margin-bottom: var(--lh-section-vpadding);
}

.lh-category-header .lh-score__gauge {
  max-width: 400px;
  width: auto;
  margin: 0px auto;
}

.lh-category-header .lh-audit__title {
  font-size: var(--header-font-size);
  line-height: var(--header-line-height);
}

#lh-log {
  position: fixed;
  background-color: #323232;
  color: #fff;
  min-height: 48px;
  min-width: 288px;
  padding: 16px 24px;
  box-shadow: 0 2px 5px 0 rgba(0, 0, 0, 0.26);
  border-radius: 2px;
  margin: 12px;
  font-size: 14px;
  cursor: default;
  transition: transform 0.3s, opacity 0.3s;
  transform: translateY(100px);
  opacity: 0;
  -webkit-font-smoothing: antialiased;
  bottom: 0;
  left: 0;
  z-index: 3;
}

#lh-log.show {
  opacity: 1;
  transform: translateY(0);
}

/* 964 fits the min-width of the filmstrip */
@media screen and (max-width: 964px) {
  .lh-report {
    margin-left: 0;
    width: 100%;
  }
}

@media print {
  body {
    -webkit-print-color-adjust: exact; /* print background colors */
  }
  .lh-container {
    display: block;
  }
  .lh-report {
    margin-left: 0;
    padding-top: 0;
  }
  .lh-categories {
    margin-top: 0;
  }
}

.lh-table {
  --image-preview-size: 24px;
  border-collapse: collapse;
}

.lh-table thead {
  background: var(--lh-table-header-bg);
}
.lh-table thead th {
  color: var(--medium-75-gray);
  font-weight: normal;
  word-wrap: normal;
}

.lh-table tbody tr:nth-child(even) {
  background-color: var(--lh-table-higlight-bg);
}

.lh-table th,
.lh-table td {
  padding: 8px 6px;
}

/* Looks unnecessary, but mostly for keeping the <th>s left-aligned */
.lh-table-column--text,
.lh-table-column--url,
/* .lh-table-column--thumbnail, */
/* .lh-table-column--empty,*/
.lh-table-column--code,
.lh-table-column--node {
  text-align: left;
}

.lh-table-column--bytes,
.lh-table-column--timespanMs,
.lh-table-column--ms,
.lh-table-column--numeric {
  text-align: right;
}


.lh-table-column--thumbnail {
  width: calc(var(--image-preview-size) * 2);
}

.lh-table-column--url {
  min-width: 250px;
  white-space: nowrap;
}

/* Keep columns narrow if they follow the URL column */
/* 12% was determined to be a decent narrow width, but wide enough for column headings */
.lh-table-column--url + th.lh-table-column--bytes,
.lh-table-column--url + .lh-table-column--bytes + th.lh-table-column--bytes,
.lh-table-column--url + .lh-table-column--ms,
.lh-table-column--url + .lh-table-column--ms + th.lh-table-column--bytes,
.lh-table-column--url + .lh-table-column--bytes + th.lh-table-column--timespanMs {
  width: 12%;
}

.lh-text__url {
  overflow: hidden;
  text-overflow: ellipsis;
}

.lh-text__url:hover {
  text-decoration: underline dotted #999;
  text-decoration-skip-ink: auto;
}

.lh-text__url > .lh-text, .lh-text__url-host {
  display: inline-block;
}

.lh-text__url-host {
  margin-left: calc(var(--body-font-size) / 2);
  opacity: 0.6;
  font-size: 90%
}

.lh-thumbnail {
  height: var(--image-preview-size);
  width: var(--image-preview-size);
  object-fit: contain;
}

/* Chevron
   https://codepen.io/paulirish/pen/LmzEmK
 */
.lh-chevron {
  --chevron-angle: 42deg;
  /* Edge doesn't support transform: rotate(calc(...)), so we define it here */
  --chevron-angle-right: -42deg;
  width: var(--chevron-size);
  height: var(--chevron-size);
  margin-top: calc((var(--body-line-height) - 12px) / 2);
}

.lh-chevron__lines {
  transition: transform 0.4s;
  transform: translateY(var(--body-line-height));
}
.lh-chevron__line {
 stroke: var(--display-value-gray);
 stroke-width: var(--chevron-size);
 stroke-linecap: square;
 transform-origin: 50%;
 transform: rotate(var(--chevron-angle));
 transition: transform 300ms, stroke 300ms;
}

.lh-audit-group > summary > .lh-audit-group__summary > .lh-chevron .lh-chevron__line-right,
.lh-audit-group[open] > summary > .lh-audit-group__summary > .lh-chevron .lh-chevron__line-left,
.lh-audit > .lh-expandable-details .lh-chevron__line-right,
.lh-audit > .lh-expandable-details[open] .lh-chevron__line-left {
 transform: rotate(var(--chevron-angle-right));
}

.lh-audit-group[open] > summary > .lh-audit-group__summary > .lh-chevron .lh-chevron__line-right,
.lh-audit > .lh-expandable-details[open] .lh-chevron__line-right {
  transform: rotate(var(--chevron-angle));
}

.lh-audit-group[open] > summary > .lh-audit-group__summary > .lh-chevron .lh-chevron__lines,
.lh-audit > .lh-expandable-details[open] .lh-chevron__lines {
 transform: translateY(calc(var(--chevron-size) * -1));
}



/* Tooltip */
.tooltip-boundary {
  position: relative;
}

.tooltip {
  position: absolute;
  display: none; /* Don't retain these layers when not needed */
  opacity: 0;
  background: #ffffff;
  min-width: 246px;
  max-width: 275px;
  padding: 15px;
  border-radius: 5px;
  text-align: initial;
}
/* shrink tooltips to not be cutoff on left edge of narrow viewports
   45vw is chosen to be ~= width of the left column of metrics
*/
@media screen and (max-width: 535px) {
  .tooltip {
    min-width: 45vw;
    padding: 3vw;
  }
}

.tooltip-boundary:hover {
  background-color: #F8F9FA;
}

.tooltip-boundary:hover .tooltip {
  display: block;
  animation: fadeInTooltip 250ms;
  animation-fill-mode: forwards;
  animation-delay: 850ms;
  bottom: 100%;
  z-index: 1;
  will-change: opacity;
  right: 0;
  pointer-events: none;
}

.tooltip::before {
  content: "";
  border: solid transparent;
  border-bottom-color: #fff;
  border-width: 10px;
  position: absolute;
  bottom: -20px;
  right: 6px;
  transform: rotate(180deg);
  pointer-events: none;
}

@keyframes fadeInTooltip {
  0% { opacity: 0; }
  75% { opacity: 1; }
  100% { opacity: 1;  filter: drop-shadow(1px 0px 1px #aaa) drop-shadow(0px 2px 4px hsla(206, 6%, 25%, 0.15)); pointer-events: auto; }
}<|MERGE_RESOLUTION|>--- conflicted
+++ resolved
@@ -82,10 +82,7 @@
   --chevron-size: 12px;
 
   /* TODO(cjamcl) clean up unused variables. */
-<<<<<<< HEAD
-=======
   --audits-margin-bottom: 40px;
->>>>>>> 53cea6d1
   --circle-size-big: 120px;
   --circle-size: 96px;
   --color-black-100: #F5F5F5;
@@ -108,8 +105,8 @@
   --env-tem-padding: 10px 0px;
   --header-padding: 20px 0 20px 0;
   --plugin-badge-bg: var(--color-white);
+  --plugin-badge-size-big: 42px;
   --plugin-badge-size: 36px;
-  --plugin-badge-size-big: 42px;
   --plugin-icon-size: 65%;
   --score-container-padding: 12px;
   --score-container-width: 160px;
@@ -157,8 +154,8 @@
     --circle-size: 72px;
     --env-name-min-width: 120px;
     --header-padding: 16px 0 16px 0;
+    --plugin-badge-size-big: 32px;
     --plugin-badge-size: 28px;
-    --plugin-badge-size-big: 32px;
     --plugin-icon-size: 75%;
     --score-container-padding: 8px;
     --score-container-width: 112px;
